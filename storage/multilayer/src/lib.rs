--- conflicted
+++ resolved
@@ -289,15 +289,10 @@
         .wait()
         .unwrap()
         .chain_err(|| "Couldn't create rector core")?;
-<<<<<<< HEAD
-    let sled = Arc::new(PersistentStorageBackend::new(
-        Box::new(ekiden_epochtime::local::SystemTimeSource {}),
-        args.value_of("storage-multilayer-sled-storage-base")
-            .unwrap(),
-    ).map_err(|e| {
-=======
-    let sled = Arc::new(PersistentStorageBackend::new(Path::new("./")).map_err(|e| {
->>>>>>> 73a39e01
+    let sled = Arc::new(PersistentStorageBackend::new(Path::new(args.value_of(
+        "storage-multilayer-sled-storage-base",
+    ).unwrap()))
+        .map_err(|e| {
         // Can't use chain_error because ekiden_common Error doesn't implement std Error.
         ekiden_di::error::Error::from(format!("Couldn't create sled layer: {:?}", e))
     })?);
