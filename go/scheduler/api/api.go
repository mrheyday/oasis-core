--- conflicted
+++ resolved
@@ -73,19 +73,14 @@
 	// KindStorage is a storage committee.
 	KindStorage CommitteeKind = 1
 
-<<<<<<< HEAD
-	// TransactionScheduler is a transaction scheduler committee.
-	TransactionScheduler
-
-	// MaxCommitteeKind is a dummy value used for iterating all committee kinds.
-	MaxCommitteeKind
-=======
 	// KindTransactionScheduler is a transaction scheduler committee.
 	KindTransactionScheduler CommitteeKind = 2
 
 	// KindMerge is a merge committee.
 	KindMerge CommitteeKind = 3
->>>>>>> 4a8db8f9
+
+	// MaxCommitteeKind is a dummy value used for iterating all committee kinds.
+	MaxCommitteeKind = 4
 )
 
 // NeedsLeader returns if committee kind needs leader role.
